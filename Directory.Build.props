--- conflicted
+++ resolved
@@ -7,13 +7,8 @@
     <PackageReference Include="Microsoft.NetCore.Analyzers" Version="2.6.2" PrivateAssets="All" />
     <PackageReference Include="Microsoft.SourceLink.GitHub" Version="1.0.0-beta2-19270-01" PrivateAssets="All" />
     <PackageReference Include="OpenCover" Version="4.7.922" PrivateAssets="All" />
-<<<<<<< HEAD
     <PackageReference Include="ReportGenerator" Version="4.1.8" PrivateAssets="All" />
-    <PackageReference Include="StyleCop.Analyzers" Version="1.0.2" PrivateAssets="All" />
-=======
-    <PackageReference Include="ReportGenerator" Version="4.0.4" PrivateAssets="All" />
     <PackageReference Include="StyleCop.Analyzers" Version="1.1.118" PrivateAssets="All" />
->>>>>>> 671307a1
     <PackageReference Include="Text.Analyzers" Version="2.6.2" PrivateAssets="All" />
   </ItemGroup>
   <PropertyGroup>
